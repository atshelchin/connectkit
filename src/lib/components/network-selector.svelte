<script lang="ts">
	import ChainIcon from './chain-icon.svelte';
	import RpcEditModal from './rpc-edit-modal.svelte';
	import NetworkManagementModal from './network-management-modal.svelte';
	import {
		networkConfigStore,
		type NetworkConfig,
		type RpcEndpoint
	} from '$lib/stores/network-config.svelte';
	import type { StoredNetworkConfig } from '$lib/stores/network-config.svelte';
<<<<<<< HEAD
=======

	// 验证结果
	// interface ValidationResult {
	// 	valid: boolean;
	// 	error?: string;
	// 	warning?: string;
	// 	canProceed?: boolean;
	// }

	// 网络验证器类型
	// type NetworkValidator = (
	// 	network: NetworkConfig,
	// 	context: {
	// 		currentChainId?: number;
	// 		connectedWallet?: string;
	// 		existingNetworks: NetworkConfig[];
	// 		namespace: string;
	// 	}
	// ) => Promise<ValidationResult>;
>>>>>>> a68c4408

	interface Props {
		// 必填
		namespace: string;
		chainId?: number;
		onChainSwitch?: (chainId: number) => void;

		// 初始化配置（可选）
		defaultEnabledChainIds?: number[];

<<<<<<< HEAD
=======
		// 验证器
		// networkValidators?: NetworkValidator[];

>>>>>>> a68c4408
		// 功能开关
		allowRpcEdit?: boolean;
		allowCustomNetworks?: boolean;
		allowNetworkManagement?: boolean;

		// 回调
		onNetworkConfigChange?: (config: StoredNetworkConfig) => void;
	}

	let {
		namespace,
		chainId = 1,
		onChainSwitch,
		defaultEnabledChainIds,
<<<<<<< HEAD
=======
		// networkValidators = [],
>>>>>>> a68c4408
		allowRpcEdit = true,
		allowCustomNetworks = true,
		allowNetworkManagement = true,
		onNetworkConfigChange
	}: Props = $props();

	// 初始化命名空间
	if (typeof window !== 'undefined') {
		networkConfigStore.initializeNamespace(namespace, defaultEnabledChainIds);
	}

	// 响应式：从 store 获取启用的网络列表
	let enabledNetworks = $derived(networkConfigStore.getEnabledNetworks(namespace));
	let allNetworks = $derived(networkConfigStore.getAllNetworks());
	let enabledChainIds = $derived(enabledNetworks.map((n) => n.chainId));
	let currentNetwork = $derived(networkConfigStore.getNetwork(chainId));

	// Network dropdown state
	let showNetworkDropdown = $state(false);
	let dropdownPosition = $state<'above' | 'below'>('below');
	let dropdownStyle = $state('');
	let networkButtonRef: HTMLButtonElement;

	// Modal states
	let showRpcEditModal = $state(false);
	let showNetworkManagementModal = $state(false);

	// Calculate dropdown position based on available space
	function calculateDropdownPosition() {
		if (!networkButtonRef) return;

		const rect = networkButtonRef.getBoundingClientRect();
		// 计算内容高度：网络列表 + 操作按钮区域
		const networkListHeight = enabledNetworks.length * 40;
		const actionsHeight = allowRpcEdit || allowNetworkManagement ? 100 : 0;
		const dropdownHeight = Math.min(networkListHeight + actionsHeight + 16, 400);
		const dropdownWidth = 240;

		const viewportHeight = window.visualViewport?.height || window.innerHeight;
		const viewportWidth = window.visualViewport?.width || window.innerWidth;

		const spaceBelow = viewportHeight - rect.bottom;
		const spaceAbove = rect.top;
		const spaceRight = viewportWidth - rect.left;
		const spaceLeft = rect.right;

		let useAbove = false;
		let verticalPos = '';

		if (spaceBelow >= dropdownHeight) {
			verticalPos = `top: ${rect.bottom + 8}px;`;
		} else if (spaceAbove >= dropdownHeight) {
			useAbove = true;
			verticalPos = `bottom: ${viewportHeight - rect.top + 8}px;`;
		} else {
			if (spaceAbove > spaceBelow) {
				useAbove = true;
				verticalPos = `top: 8px; max-height: ${rect.top - 16}px;`;
			} else {
				verticalPos = `top: ${rect.bottom + 8}px; max-height: ${spaceBelow - 16}px;`;
			}
		}

		let horizontalPos = '';
		if (spaceRight >= dropdownWidth) {
			horizontalPos = `left: ${rect.left}px; min-width: ${Math.min(dropdownWidth, spaceRight - 8)}px;`;
		} else if (spaceLeft >= dropdownWidth) {
			horizontalPos = `right: ${viewportWidth - rect.right}px; min-width: ${Math.min(dropdownWidth, spaceLeft - 8)}px;`;
		} else {
			horizontalPos = `left: 8px; right: 8px;`;
		}

		dropdownPosition = useAbove ? 'above' : 'below';
		dropdownStyle = `${verticalPos} ${horizontalPos}`;
	}

	// Handle network selection
	function selectNetwork(networkChainId: number) {
		console.log('[NetworkSelector] User selected network with chainId:', networkChainId);
		console.log('[NetworkSelector] Current chainId:', chainId);

		if (networkChainId !== chainId) {
			console.log('[NetworkSelector] Triggering chain switch...');
			networkConfigStore.setCurrentNetwork(namespace, networkChainId);
			onChainSwitch?.(networkChainId);
		} else {
			console.log('[NetworkSelector] Already on selected chain, no switch needed');
		}
		showNetworkDropdown = false;
	}

	// Toggle dropdown and calculate position
	function toggleNetworkDropdown() {
		showNetworkDropdown = !showNetworkDropdown;
		if (showNetworkDropdown) {
			requestAnimationFrame(() => {
				calculateDropdownPosition();
			});
		}
	}

	// Click outside to close dropdown
	function handleClickOutside(event: MouseEvent) {
		const target = event.target as HTMLElement;
		if (!target.closest('.network-selector') && !target.closest('.network-dropdown')) {
			showNetworkDropdown = false;
		}
	}

	// Handle viewport resize (important for mobile)
	function handleViewportChange() {
		if (showNetworkDropdown) {
			calculateDropdownPosition();
		}
	}

	// 打开修改 RPC Modal
	function openRpcEditModal() {
		showNetworkDropdown = false;
		showRpcEditModal = true;
	}

	// 打开网络管理 Modal
	function openNetworkManagementModal() {
		showNetworkDropdown = false;
		showNetworkManagementModal = true;
	}

	// 保存 RPC 配置
	async function handleRpcSave(rpcEndpoints: RpcEndpoint[], blockExplorer?: string) {
		networkConfigStore.updateNetworkRpc(chainId, rpcEndpoints, blockExplorer);
		onNetworkConfigChange?.(networkConfigStore.getConfig());
	}

	// 启用/禁用网络
	async function handleNetworkToggle(toggleChainId: number, enabled: boolean): Promise<boolean> {
		const success = networkConfigStore.toggleNetwork(namespace, toggleChainId, enabled);
		if (success) {
			onNetworkConfigChange?.(networkConfigStore.getConfig());
		}
		return success;
	}

	// 添加自定义网络
	async function handleNetworkAdd(network: NetworkConfig) {
		networkConfigStore.addOrUpdateCustomNetwork(network);
		// 自动启用新添加的网络
		networkConfigStore.toggleNetwork(namespace, network.chainId, true);
		onNetworkConfigChange?.(networkConfigStore.getConfig());
	}

	// 编辑网络
	async function handleNetworkEdit(network: NetworkConfig) {
		networkConfigStore.updateNetwork(network);
		onNetworkConfigChange?.(networkConfigStore.getConfig());
	}

	// 删除自定义网络
	async function handleNetworkRemove(removeChainId: number) {
		networkConfigStore.removeCustomNetwork(removeChainId);
		onNetworkConfigChange?.(networkConfigStore.getConfig());
	}

	$effect(() => {
		if (showNetworkDropdown) {
			document.addEventListener('click', handleClickOutside);
			window.visualViewport?.addEventListener('resize', handleViewportChange);
			window.visualViewport?.addEventListener('scroll', handleViewportChange);

			return () => {
				document.removeEventListener('click', handleClickOutside);
				window.visualViewport?.removeEventListener('resize', handleViewportChange);
				window.visualViewport?.removeEventListener('scroll', handleViewportChange);
			};
		}
	});
</script>

<div class="network-selector">
	<button
		bind:this={networkButtonRef}
		class="chain-badge"
		onclick={toggleNetworkDropdown}
		title="切换网络"
		class:active={showNetworkDropdown}
	>
		<ChainIcon {chainId} size="sm" />
		<svg class="dropdown-arrow" width="8" height="8" viewBox="0 0 8 8" fill="none">
			<path
				d="M2 3L4 5L6 3"
				stroke="currentColor"
				stroke-width="1.5"
				stroke-linecap="round"
				stroke-linejoin="round"
			/>
		</svg>
	</button>

	{#if showNetworkDropdown}
		<div
			class="network-dropdown"
			class:dropdown-above={dropdownPosition === 'above'}
			style={dropdownStyle}
		>
			<!-- 网络列表 -->
			<div class="dropdown-content">
				{#each enabledNetworks as network (network.chainId)}
					<button
						class="network-option"
						class:selected={network.chainId === chainId}
						onclick={() => selectNetwork(network.chainId)}
					>
						<ChainIcon chainId={network.chainId} size="sm" />
						<span class="network-name">{network.name}</span>
						{#if network.chainId === chainId}
							<svg class="check-icon" width="14" height="14" viewBox="0 0 14 14" fill="none">
								<path
									d="M11 4L5.5 9.5L3 7"
									stroke="currentColor"
									stroke-width="2"
									stroke-linecap="round"
									stroke-linejoin="round"
								/>
							</svg>
						{/if}
					</button>
				{/each}
			</div>

			<!-- 操作按钮区域 -->
			{#if allowRpcEdit || allowNetworkManagement}
				<div class="network-actions">
					{#if allowRpcEdit}
						<button class="action-button action-button-primary" onclick={openRpcEditModal}>
							<svg width="16" height="16" viewBox="0 0 16 16" fill="none">
								<path
									d="M3 13h10M7.5 3.5l5 5L6 15H3v-3l6.5-6.5z"
									stroke="currentColor"
									stroke-width="1.5"
									stroke-linecap="round"
									stroke-linejoin="round"
								/>
							</svg>
							<span>修改 RPC</span>
						</button>
					{/if}

					{#if allowNetworkManagement}
						<button
							class="action-button action-button-secondary"
							onclick={openNetworkManagementModal}
						>
							<svg width="16" height="16" viewBox="0 0 16 16" fill="none">
								<path
									d="M8 3v10M3 8h10"
									stroke="currentColor"
									stroke-width="1.5"
									stroke-linecap="round"
								/>
							</svg>
							<span>感兴趣的网络不在列表中？</span>
						</button>
					{/if}
				</div>
			{/if}
		</div>
	{/if}
</div>

<!-- RPC 编辑 Modal -->
{#if currentNetwork && showRpcEditModal}
	<RpcEditModal
		bind:open={showRpcEditModal}
		onClose={() => (showRpcEditModal = false)}
		networkName={currentNetwork.name}
		chainId={currentNetwork.chainId}
		rpcEndpoints={currentNetwork.rpcEndpoints}
		blockExplorer={currentNetwork.blockExplorer}
		onSave={handleRpcSave}
	/>
{/if}

<!-- 网络管理 Modal -->
{#if showNetworkManagementModal}
	<NetworkManagementModal
		bind:open={showNetworkManagementModal}
		onClose={() => (showNetworkManagementModal = false)}
		{namespace}
		{allNetworks}
		{enabledChainIds}
		onNetworkToggle={handleNetworkToggle}
		onNetworkAdd={handleNetworkAdd}
		onNetworkEdit={handleNetworkEdit}
		onNetworkRemove={handleNetworkRemove}
		{allowCustomNetworks}
	/>
{/if}

<style>
	.network-selector {
		position: relative;
	}

	.chain-badge {
		display: flex;
		align-items: center;
		gap: var(--space-1);
		padding: var(--space-3);
		background: var(--color-panel-1);
		border: 1px solid var(--color-border);
		border-radius: var(--radius);
		cursor: pointer;
		transition: all 150ms ease;
		min-width: 60px;
		height: auto;
	}

	.chain-badge:hover {
		background: var(--color-muted);
		border-color: var(--color-border-hover, var(--color-border));
	}

	.chain-badge.active {
		background: var(--color-muted);
		border-color: var(--color-primary);
		z-index: 1001;
	}

	.dropdown-arrow {
		color: var(--color-muted-foreground);
		transition: transform 150ms ease;
	}

	.chain-badge.active .dropdown-arrow {
		transform: rotate(180deg);
	}

	/* Network dropdown */
	.network-dropdown {
		position: fixed;
		min-width: 240px;
		max-width: calc(100vw - 16px);
		background: var(--color-background);
		border: 1px solid var(--color-border);
		border-radius: var(--radius-lg);
		box-shadow: 0 10px 40px rgba(0, 0, 0, 0.15);
		animation: slideDown 200ms ease;
		z-index: 9999;
		overflow: hidden;
		-webkit-overflow-scrolling: touch;
		transform: translateZ(0);
		will-change: transform, opacity;
	}

	.network-dropdown.dropdown-above {
		animation: slideUp 200ms ease;
	}

	@supports (-webkit-touch-callout: none) {
		.network-dropdown {
			position: fixed;
			transform: translate3d(0, 0, 0);
		}
	}

	@keyframes slideDown {
		from {
			opacity: 0;
			transform: translateY(-10px);
		}
		to {
			opacity: 1;
			transform: translateY(0);
		}
	}

	@keyframes slideUp {
		from {
			opacity: 0;
			transform: translateY(10px);
		}
		to {
			opacity: 1;
			transform: translateY(0);
		}
	}

	.dropdown-content {
		padding: var(--space-2);
		max-height: 320px;
		overflow-y: auto;
		overflow-x: hidden;
		-webkit-overflow-scrolling: touch;
	}

	.network-option {
		display: flex;
		align-items: center;
		gap: var(--space-3);
		width: 100%;
		padding: var(--space-2) var(--space-3);
		background: transparent;
		border: none;
		border-radius: var(--radius);
		cursor: pointer;
		transition: all 150ms ease;
		text-align: left;
		position: relative;
	}

	.network-option:hover {
		background: var(--color-muted);
	}

	.network-option.selected {
		background: var(--color-primary-bg, rgba(59, 130, 246, 0.1));
		color: var(--color-primary);
	}

	.network-name {
		flex: 1;
		font-size: var(--text-sm);
		font-weight: var(--font-medium);
		color: var(--color-foreground);
	}

	.network-option.selected .network-name {
		color: var(--color-primary);
	}

	.check-icon {
		color: var(--color-primary);
		flex-shrink: 0;
	}

	/* 操作按钮区域 */
	.network-actions {
		display: flex;
		flex-direction: column;
		gap: var(--space-2);
		padding: var(--space-2);
		border-top: 1px solid var(--color-panel-border-2);
		background: var(--color-panel-1);
	}

	.action-button {
		display: flex;
		align-items: center;
		justify-content: center;
		gap: var(--space-2);
		width: 100%;
		padding: var(--space-2-5) var(--space-3);
		font-size: var(--text-sm);
		font-weight: var(--font-medium);
		border-radius: var(--radius);
		cursor: pointer;
		transition: all 150ms ease;
		border: 1px solid;
		background: transparent;
	}

	.action-button svg {
		flex-shrink: 0;
	}

	.action-button-primary {
		color: var(--color-foreground);
		border-color: var(--color-border);
	}

	.action-button-primary:hover {
		background: var(--color-muted);
		border-color: var(--color-border-hover, var(--color-border));
	}

	.action-button-primary svg {
		color: var(--color-primary);
	}

	.action-button-secondary {
		color: var(--color-muted-foreground);
		border: 1px dashed var(--color-border);
		font-size: var(--text-xs);
	}

	.action-button-secondary:hover {
		border-style: solid;
		color: var(--color-primary);
		background: var(--color-panel-accent);
	}

	.action-button-secondary svg {
		color: var(--color-primary);
	}

	@media (max-width: 640px) {
		.network-dropdown {
			min-width: calc(100vw - 32px);
		}

		.action-button {
			font-size: var(--text-xs);
			padding: var(--space-2) var(--space-2-5);
		}
	}
</style><|MERGE_RESOLUTION|>--- conflicted
+++ resolved
@@ -8,8 +8,6 @@
 		type RpcEndpoint
 	} from '$lib/stores/network-config.svelte';
 	import type { StoredNetworkConfig } from '$lib/stores/network-config.svelte';
-<<<<<<< HEAD
-=======
 
 	// 验证结果
 	// interface ValidationResult {
@@ -29,7 +27,6 @@
 	// 		namespace: string;
 	// 	}
 	// ) => Promise<ValidationResult>;
->>>>>>> a68c4408
 
 	interface Props {
 		// 必填
@@ -40,12 +37,9 @@
 		// 初始化配置（可选）
 		defaultEnabledChainIds?: number[];
 
-<<<<<<< HEAD
-=======
 		// 验证器
 		// networkValidators?: NetworkValidator[];
 
->>>>>>> a68c4408
 		// 功能开关
 		allowRpcEdit?: boolean;
 		allowCustomNetworks?: boolean;
@@ -60,10 +54,7 @@
 		chainId = 1,
 		onChainSwitch,
 		defaultEnabledChainIds,
-<<<<<<< HEAD
-=======
 		// networkValidators = [],
->>>>>>> a68c4408
 		allowRpcEdit = true,
 		allowCustomNetworks = true,
 		allowNetworkManagement = true,
